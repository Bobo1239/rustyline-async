use std::{
	io::{self, stdout, Stdout, Write},
	ops::DerefMut,
	pin::Pin,
	task::{Context, Poll},
};
use std::cmp::min;
use std::collections::VecDeque;

use crossterm::{
	cursor,
	event::{Event, EventStream, KeyCode, KeyEvent, KeyModifiers},
	QueueableCommand,
	terminal::{self, Clear, ClearType::*, disable_raw_mode},
};
use futures::prelude::*;
use thingbuf::mpsc::{errors::TrySendError, Receiver, Sender};
use thiserror::Error;
use unicode_segmentation::UnicodeSegmentation;
use unicode_width::UnicodeWidthStr;

/// Error returned from `readline()`
#[derive(Debug, Error)]
pub enum ReadlineError {
	#[error("io: {0}")]
	IO(#[from] io::Error),
	#[error("end of file")]
	Eof,
	#[error("caught CTRL-C")]
	Interrupted,
	#[error("line writers closed")]
	Closed,
}

#[derive(Default)]
struct History {
	entries: VecDeque<String>,
	max_size: usize,
	// The current offset in the history (1-indexed). 0 indicates a fresh line.
	offset: usize,
}

impl History {
	fn new(max_size: usize) -> History {
		History {
			max_size,

			..Default::default()
		}
	}

	fn len(&self) -> usize {
		self.entries.len()
	}

	fn push(&mut self, entry: String) {
		if self.entries.len() >= self.max_size {
			self.entries.pop_back();
		}

		if self.offset != 0 {
			self.offset = min(self.offset + 1, self.max_size);
		}
		self.entries.push_front(entry);
	}

	fn current(&self) -> Option<&String> {
		self.entries.get(self.offset - 1)
	}
}

#[derive(Default)]
struct LineState {
	// Unicode Line
	line: String,
	// Index of grapheme in line
	line_cursor_grapheme: usize,
	// Column of grapheme in line
	current_column: u16,

	cluster_buffer: String, // buffer for holding partial grapheme clusters as they come in

	prompt: String,
	last_line_length: usize,
	last_line_completed: bool,

	term_size: (u16, u16),

	history: Option<futures::lock::Mutex<History>>,
}

impl LineState {
	fn new(prompt: String, term_size: (u16, u16), max_history_size: usize) -> Self {
		let current_column = prompt.len() as u16;
		Self {
			prompt,
			last_line_completed: true,
			term_size,
			current_column,

			history: if max_history_size == 0 {
				None
			} else {
				Some(futures::lock::Mutex::new(History::new(max_history_size)))
			},

			..Default::default()
		}
	}
	fn line_height(&self, pos: u16) -> u16 {
		pos / self.term_size.0 // Gets the number of lines wrapped
	}
	/// Move from a position on the line to the start
	fn move_to_beginning(&self, term: &mut impl Write, from: u16) -> io::Result<()> {
		let move_up = self.line_height(from.saturating_sub(1));
		term.queue(cursor::MoveToColumn(1))?
			.queue(cursor::MoveUp(move_up))?;
		Ok(())
	}
	/// Move from the start of the line to some position
	fn move_from_beginning(&self, term: &mut impl Write, to: u16) -> io::Result<()> {
		let line_height = self.line_height(to.saturating_sub(1));
		let line_remaining_len = to % self.term_size.0; // Get the remaining length
		term.queue(cursor::MoveDown(line_height))?
			.queue(cursor::MoveRight(line_remaining_len))?;
		Ok(())
	}
	fn move_cursor(&mut self, change: isize) -> io::Result<()> {
		// self.reset_cursor(term)?;
		if change > 0 {
			let count = self.line.graphemes(true).count();
			self.line_cursor_grapheme =
				usize::min(self.line_cursor_grapheme as usize + change as usize, count);
		} else {
			self.line_cursor_grapheme =
				self.line_cursor_grapheme.saturating_sub((-change) as usize);
		}
		let (pos, str) = self.current_grapheme().unwrap_or((0, ""));
		let pos = pos + str.len();
		self.current_column =
			(self.prompt.len() + UnicodeWidthStr::width(&self.line[0..pos])) as u16;

		// self.set_cursor(term)?;

		Ok(())
	}
	fn current_grapheme(&self) -> Option<(usize, &str)> {
		self.line
			.grapheme_indices(true)
			.take(self.line_cursor_grapheme)
			.last()
	}
	fn reset_cursor(&self, term: &mut impl Write) -> io::Result<()> {
		self.move_to_beginning(term, self.current_column)
	}
	fn set_cursor(&self, term: &mut impl Write) -> io::Result<()> {
		self.move_from_beginning(term, self.current_column as u16)
	}
	/// Clear current line
	fn clear(&self, term: &mut impl Write) -> io::Result<()> {
		self.move_to_beginning(term, self.current_column as u16)?;
		term.queue(Clear(FromCursorDown))?;
		Ok(())
	}
	/// Render line
	fn render(&self, term: &mut impl Write) -> io::Result<()> {
		write!(term, "{}{}", self.prompt, self.line)?;
		let line_len = self.prompt.len() + UnicodeWidthStr::width(&self.line[..]);
		self.move_to_beginning(term, line_len as u16)?;
		self.move_from_beginning(term, self.current_column)?;
		Ok(())
	}
	/// Clear line and render
	fn clear_and_render(&self, term: &mut impl Write) -> io::Result<()> {
		self.clear(term)?;
		self.render(term)?;
		Ok(())
	}
	fn print_data(&mut self, data: &[u8], term: &mut impl Write) -> Result<(), ReadlineError> {
		self.clear(term)?;

		// If last written data was not newline, restore the cursor
		if !self.last_line_completed {
			term.queue(cursor::MoveUp(1))?
				.queue(cursor::MoveToColumn(1))?
				.queue(cursor::MoveRight(self.last_line_length as u16))?;
		}

		// Write data in a way that newlines also act as carriage returns
		for line in data.split_inclusive(|b| *b == b'\n') {
			term.write_all(line)?;
			term.queue(cursor::MoveToColumn(1))?;
		}

		self.last_line_completed = data.ends_with(b"\n"); // Set whether data ends with newline

		// If data does not end with newline, save the cursor and write newline for prompt
		// Usually data does end in newline due to the buffering of SharedWriter, but sometimes it may not (i.e. if .flush() is called)
		if !self.last_line_completed {
			self.last_line_length += data.len();
			// Make sure that last_line_length wraps around when doing multiple writes
			if self.last_line_length >= self.term_size.0 as usize {
				self.last_line_length %= self.term_size.0 as usize;
				writeln!(term)?;
			}
			writeln!(term)?; // Move to beginning of line and make new line
		} else {
			self.last_line_length = 0;
		}

		term.queue(cursor::MoveToColumn(1))?;

		self.render(term)?;
		Ok(())
	}
	fn print(&mut self, string: &str, term: &mut impl Write) -> Result<(), ReadlineError> {
		self.print_data(string.as_bytes(), term)?;
		Ok(())
	}
	async fn add_history_entry(&self, entry: String) {
		if let Some(ref history) = self.history {
			history.lock().await.push(entry);
		}
	}
	async fn handle_event(
		&mut self,
		event: Event,
		term: &mut impl Write,
	) -> Result<Option<String>, ReadlineError> {
		match event {
			// Regular Modifiers (None or Shift)
			Event::Key(KeyEvent {
				code,
				modifiers: KeyModifiers::NONE,
			})
			| Event::Key(KeyEvent {
				code,
				modifiers: KeyModifiers::SHIFT,
			}) => match code {
				KeyCode::Enter => {
					self.clear(term)?;
					let line = std::mem::take(&mut self.line);
					self.move_cursor(-100000)?;
					self.render(term)?;
					if let Some(ref history) = self.history {
						history.lock().await.offset = 0;
					}
					return Ok(Some(line));
				}
				// Delete character from line
				KeyCode::Backspace => {
					if let Some((pos, str)) = self.current_grapheme() {
						self.clear(term)?;

						let len = pos + str.len();
						self.line.replace_range(pos..len, "");
						self.move_cursor(-1)?;

						self.render(term)?;
					}
				}
				KeyCode::Left => {
					self.reset_cursor(term)?;
					self.move_cursor(-1)?;
					self.set_cursor(term)?;
				}
				KeyCode::Right => {
					self.reset_cursor(term)?;
					self.move_cursor(1)?;
					self.set_cursor(term)?;
				}
<<<<<<< HEAD
				KeyCode::Up => {
					if let Some(ref history) = self.history {
						let mut history = history.lock().await;
						if history.offset < history.len() {
							history.offset += 1;
							self.line = history.current().map(|s| s.clone()).unwrap_or_default();
							drop(history); // Unlock history

							self.clear(term)?;
							self.move_cursor(100000)?;
							self.render(term)?;
						}
					}
				}
				KeyCode::Down => {
					if let Some(ref history) = self.history {
						let mut history = history.lock().await;
						if history.offset > 0 {
							history.offset -= 1;

							if history.offset > 0 {
								self.line = history.current().map(|s| s.clone()).unwrap_or_default();
								drop(history); // Unlock history
								self.clear(term)?;
								self.move_cursor(100000)?;
							} else {
								self.line.clear();
								drop(history); // Unlock history
								self.clear(term)?;
								self.move_cursor(-100000)?;
							}
							self.render(term)?;
						}
					}
				}
				// Add character to line and output
=======
				KeyCode::Home => {
					self.reset_cursor(term)?;
					self.move_cursor(-100000)?;
					self.set_cursor(term)?;
				}
				KeyCode::End => {
					self.reset_cursor(term)?;
					self.move_cursor(100000)?;
					self.set_cursor(term)?;
				}
>>>>>>> 397e9753
				KeyCode::Char(c) => {
					self.clear(term)?;
					let prev_len = self.cluster_buffer.graphemes(true).count();
					self.cluster_buffer.push(c);
					let new_len = self.cluster_buffer.graphemes(true).count();

					let (g_pos, g_str) = self.current_grapheme().unwrap_or((0, ""));
					let pos = g_pos + g_str.len();

					self.line.insert(pos, c);

					if prev_len != new_len {
						self.move_cursor(1)?;
						if prev_len > 0 {
							if let Some((pos, str)) =
								self.cluster_buffer.grapheme_indices(true).next()
							{
								let len = str.len();
								self.cluster_buffer.replace_range(pos..len, "");
							}
						}
					}
					self.render(term)?;
				}
				_ => {}
			},
			// Control Keys
			Event::Key(KeyEvent {
				code,
				modifiers: KeyModifiers::CONTROL,
			}) => match code {
				// End of transmission (CTRL-D)
				KeyCode::Char('d') => {
					writeln!(term)?;
					self.clear(term)?;
					return Err(ReadlineError::Eof);
				}
				// End of text (CTRL-C)
				KeyCode::Char('c') => {
					self.print(&format!("{}{}", self.prompt, self.line), term)?;
					self.line.clear();
					self.move_cursor(-10000)?;
					self.clear_and_render(term)?;
					return Err(ReadlineError::Interrupted);
				}
				// Clear all
				KeyCode::Char('l') => {
					term.queue(Clear(All))?.queue(cursor::MoveTo(0, 0))?;
					self.clear_and_render(term)?;
				}
				// Clear to start
				KeyCode::Char('u') => {
					if let Some((pos, str)) = self.current_grapheme() {
						let pos = pos + str.len();
						self.line.drain(0..pos);
						self.move_cursor(-10000)?;
						self.clear_and_render(term)?;
					}
				}
				// Move to beginning
				#[cfg(feature = "emacs")]
				KeyCode::Char('a') => {
					self.reset_cursor(term)?;
					self.move_cursor(-100000)?;
					self.set_cursor(term)?;
				}
				// Move to end
				#[cfg(feature = "emacs")]
				KeyCode::Char('e') => {
					self.reset_cursor(term)?;
					self.move_cursor(100000)?;
					self.set_cursor(term)?;
				}
				// Move cursor left to previous word
				KeyCode::Left => {
					self.reset_cursor(term)?;
					let count = self.line.graphemes(true).count();
					let skip_count = count - self.line_cursor_grapheme;
					if let Some((pos, _)) = self
						.line
						.grapheme_indices(true)
						.rev()
						.skip(skip_count)
						.skip_while(|(_, str)| *str == " ")
						.find(|(_, str)| *str == " ")
					{
						let change = pos as isize - self.line_cursor_grapheme as isize;
						self.move_cursor(change + 1)?;
					} else {
						self.move_cursor(-10000)?
					}
					self.set_cursor(term)?;
				}
				// Move cursor right to next word
				KeyCode::Right => {
					self.reset_cursor(term)?;
					if let Some((pos, _)) = self
						.line
						.grapheme_indices(true)
						.skip(self.line_cursor_grapheme)
						.skip_while(|(_, c)| *c == " ")
						.find(|(_, c)| *c == " ")
					{
						let change = pos as isize - self.line_cursor_grapheme as isize;
						self.move_cursor(change)?;
					} else {
						self.move_cursor(10000)?;
					};
					self.set_cursor(term)?;
				}
				_ => {}
			},
			Event::Resize(x, y) => {
				self.term_size = (x, y);
				self.clear_and_render(term)?;
			}
			_ => {}
		}
		Ok(None)
	}
}

/// Clonable object that implements `Write` and `AsyncWrite` and allows for sending data to the output without messing up the readline.
#[pin_project::pin_project]
pub struct SharedWriter {
	#[pin]
	buffer: Vec<u8>,
	sender: Sender<Vec<u8>>,
}
impl Clone for SharedWriter {
	fn clone(&self) -> Self {
		Self {
			buffer: Vec::new(),
			sender: self.sender.clone(),
		}
	}
}
impl AsyncWrite for SharedWriter {
	fn poll_write(
		self: Pin<&mut Self>,
		cx: &mut Context<'_>,
		buf: &[u8],
	) -> Poll<io::Result<usize>> {
		let mut this = self.project();
		this.buffer.extend_from_slice(buf);
		if this.buffer.ends_with(b"\n") {
			let fut = this.sender.send_ref();
			futures::pin_mut!(fut);
			let mut send_buf = futures::ready!(fut.poll_unpin(cx)).map_err(|_| {
				io::Error::new(io::ErrorKind::Other, "thingbuf receiver has closed")
			})?;
			// Swap buffers
			std::mem::swap(send_buf.deref_mut(), &mut this.buffer);
			this.buffer.clear();
			Poll::Ready(Ok(buf.len()))
		} else {
			Poll::Ready(Ok(buf.len()))
		}
	}
	fn poll_flush(self: Pin<&mut Self>, cx: &mut Context<'_>) -> Poll<io::Result<()>> {
		let mut this = self.project();
		let fut = this.sender.send_ref();
		futures::pin_mut!(fut);
		let mut send_buf = futures::ready!(fut.poll_unpin(cx))
			.map_err(|_| io::Error::new(io::ErrorKind::Other, "thingbuf receiver has closed"))?;
		// Swap buffers
		std::mem::swap(send_buf.deref_mut(), &mut this.buffer);
		this.buffer.clear();
		Poll::Ready(Ok(()))
	}
	fn poll_close(self: Pin<&mut Self>, _cx: &mut Context<'_>) -> Poll<io::Result<()>> {
		Poll::Ready(Ok(()))
	}
}
impl io::Write for SharedWriter {
	fn write(&mut self, buf: &[u8]) -> io::Result<usize> {
		self.buffer.extend_from_slice(buf);
		if self.buffer.ends_with(b"\n") {
			match self.sender.try_send_ref() {
				Ok(mut send_buf) => {
					std::mem::swap(send_buf.deref_mut(), &mut self.buffer);
					self.buffer.clear();
				}
				Err(TrySendError::Full(_)) => return Err(io::ErrorKind::WouldBlock.into()),
				_ => {
					return Err(io::Error::new(
						io::ErrorKind::Other,
						"thingbuf receiver has closed",
					));
				}
			}
		}
		Ok(buf.len())
	}
	fn flush(&mut self) -> io::Result<()> {
		Ok(())
	}
}

/// Structure that contains all the data necessary to read and write lines in an asyncronous manner
pub struct Readline {
	raw_term: Stdout,
	event_stream: EventStream, // Stream of events
	line_receiver: Receiver<Vec<u8>>,

	line: LineState, // Current line
}

impl Readline {
	pub fn new(prompt: String) -> Result<(Self, SharedWriter), ReadlineError> {
		Self::with_history(prompt, 0)
	}
	pub fn with_history(prompt: String, max_history_size: usize) -> Result<(Self, SharedWriter), ReadlineError> {
		let (sender, line_receiver) = thingbuf::mpsc::channel(500);
		terminal::enable_raw_mode()?;
		let mut readline = Readline {
			raw_term: stdout(),
			event_stream: EventStream::new(),
			line_receiver,
			line: LineState::new(prompt, terminal::size()?, max_history_size),
		};
		readline.line.render(&mut readline.raw_term)?;
		readline.raw_term.queue(terminal::EnableLineWrap)?;
		readline.raw_term.flush()?;
		Ok((
			readline,
			SharedWriter {
				sender,
				buffer: Vec::new(),
			},
		))
	}
	pub fn flush(&mut self) -> io::Result<()> {
		self.raw_term.flush()
	}
	pub async fn readline(&mut self) -> Result<String, ReadlineError> {
		loop {
			futures::select! {
				event = self.event_stream.next().fuse() => match event {
					Some(Ok(event)) => {
						match self.line.handle_event(event, &mut self.raw_term).await {
							Ok(Some(line)) => return Result::<_, ReadlineError>::Ok(line),
							Err(e) => return Err(e),
							Ok(None) => self.raw_term.flush()?,
						}
					}
					Some(Err(e)) => return Err(e.into()),
					None => {},
				},
				result = self.line_receiver.recv_ref().fuse() => match result {
					Some(buf) => {
						self.line.print_data(&buf, &mut self.raw_term)?;
						self.raw_term.flush()?;
					},
					None => return Err(ReadlineError::Closed),
				}
			}
		}
	}
	pub async fn add_history_entry(&self, entry: String) {
		self.line.add_history_entry(entry).await;
	}
}

impl Drop for Readline {
	fn drop(&mut self) {
		let _ = disable_raw_mode();
	}
}<|MERGE_RESOLUTION|>--- conflicted
+++ resolved
@@ -269,7 +269,16 @@
 					self.move_cursor(1)?;
 					self.set_cursor(term)?;
 				}
-<<<<<<< HEAD
+				KeyCode::Home => {
+					self.reset_cursor(term)?;
+					self.move_cursor(-100000)?;
+					self.set_cursor(term)?;
+				}
+				KeyCode::End => {
+					self.reset_cursor(term)?;
+					self.move_cursor(100000)?;
+					self.set_cursor(term)?;
+				}
 				KeyCode::Up => {
 					if let Some(ref history) = self.history {
 						let mut history = history.lock().await;
@@ -306,18 +315,6 @@
 					}
 				}
 				// Add character to line and output
-=======
-				KeyCode::Home => {
-					self.reset_cursor(term)?;
-					self.move_cursor(-100000)?;
-					self.set_cursor(term)?;
-				}
-				KeyCode::End => {
-					self.reset_cursor(term)?;
-					self.move_cursor(100000)?;
-					self.set_cursor(term)?;
-				}
->>>>>>> 397e9753
 				KeyCode::Char(c) => {
 					self.clear(term)?;
 					let prev_len = self.cluster_buffer.graphemes(true).count();
